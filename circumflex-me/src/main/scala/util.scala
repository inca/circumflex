--- conflicted
+++ resolved
@@ -44,11 +44,7 @@
 }
 
 
-<<<<<<< HEAD
 class StringEx(val buffer: StringBuilder) {
-=======
-class Text(protected val buffer: StringBuilder) {
->>>>>>> b5f7478d
   def this(cs: CharSequence) = this(new StringBuilder(cs))
 
   def replaceIndexed(pattern: Pattern, replacement: Matcher => (CharSequence, Int)): this.type = {
